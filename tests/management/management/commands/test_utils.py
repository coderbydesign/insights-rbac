--- conflicted
+++ resolved
@@ -159,10 +159,9 @@
         with patch("builtins.open", mock_open(read_data=mock_file_content)):
             populate_service_account_data("file_name")
 
-<<<<<<< HEAD
-        for principal in principals:
-            principal.refresh_from_db()
-            self.assertEqual(id_mapping[principal.service_account_id], principal.user_id)
+        self.assertEqual(Principal.objects.get(service_account_id=client_id_1).user_id, user_id_1)
+        self.assertEqual(Principal.objects.get(service_account_id=client_id_2).user_id, user_id_2)
+        self.assertEqual(Principal.objects.get(service_account_id=client_id_not_in_file).user_id, user_id_3)
 
     def test_import_uppercase_username_matches_lowercase_principal_username(self):
         mock_file_content = """orgs_info[0].id,orgs_info[0].perm[0],principals[0],_id
@@ -184,9 +183,4 @@
             populate_tenant_user_data("file_name")
 
         self.assertEqual(Principal.objects.get(username="test_user_1").user_id, "1")
-        self.assertEqual(Principal.objects.get(username="test_user_2").user_id, "2")
-=======
-        self.assertEqual(Principal.objects.get(service_account_id=client_id_1).user_id, user_id_1)
-        self.assertEqual(Principal.objects.get(service_account_id=client_id_2).user_id, user_id_2)
-        self.assertEqual(Principal.objects.get(service_account_id=client_id_not_in_file).user_id, user_id_3)
->>>>>>> 63f86279
+        self.assertEqual(Principal.objects.get(username="test_user_2").user_id, "2")