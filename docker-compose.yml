--- conflicted
+++ resolved
@@ -37,19 +37,16 @@
         - PRINCIPAL_PROXY_SERVICE_SSL_VERIFY=${PRINCIPAL_PROXY_SERVICE_SSL_VERIFY-False}
         - RBAC_DESTRUCTIVE_API_ENABLED_UNTIL=${RBAC_DESTRUCTIVE_API_ENABLED_UNTIL}
         - RBAC_DESTRUCTIVE_SEEDING_ENABLED_UNTIL=${RBAC_DESTRUCTIVE_SEEDING_ENABLED_UNTIL}
-<<<<<<< HEAD
         - KAFKA_ENABLED=true
-        - RBAC_KAFKA_CUSTOM_CONSUMER_BROKER=insights_rbac-kafka-1:9092
+        - RBAC_KAFKA_CUSTOM_CONSUMER_BROKER=insights-rbac-kafka-1:9092
         - RBAC_KAFKA_CONSUMER_TOPIC=outbox.event.rbac-consumer-replication-event
         - RBAC_KAFKA_CONSUMER_GROUP_ID=rbac-consumer-group
         - REPLICATION_TO_RELATION_ENABLED=true
         - PRINCIPAL_USER_DOMAIN=redhat
-=======
         - SYSTEM_DEFAULT_ROOT_WORKSPACE_ROLE_UUID=32dedd56-41ac-4cba-8fc1-71a45dffaf70
         - SYSTEM_DEFAULT_TENANT_ROLE_UUID=0ce39992-6931-4766-9a10-823be3bb0a42
         - SYSTEM_ADMIN_ROOT_WORKSPACE_ROLE_UUID=3e0a2db7-4f71-4f7f-890a-aba8f4303631
         - SYSTEM_ADMIN_TENANT_ROLE_UUID=e47d12a8-d5cb-4e33-a14e-8573fa666a5a
->>>>>>> 3c70dab0
       privileged: true
       ports:
           - 9080:8080
