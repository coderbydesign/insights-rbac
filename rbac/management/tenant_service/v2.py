--- conflicted
+++ resolved
@@ -169,15 +169,9 @@
 
         self._replicator.replicate(
             ReplicationEvent(
-<<<<<<< HEAD
-                event_type=ReplicationEventType.EXTERNAL_USER_UPDATE,
-                info={"bulk_import": ",".join([user.user_id for user in users if user.user_id is not None])},
-                partition_key=PartitionKey.byEnvironment(),
-=======
                 event_type=ReplicationEventType.BULK_EXTERNAL_USER_UPDATE,
                 info={"num_users": len(users), "first_user_id": users[0].user_id if users else None},
-                partition_key="rbactodo",
->>>>>>> 557d67ce
+                partition_key=PartitionKey.byEnvironment(),
                 add=tuples_to_add,
                 remove=tuples_to_remove,
             )
@@ -254,13 +248,8 @@
         self._replicator.replicate(
             ReplicationEvent(
                 event_type=ReplicationEventType.BOOTSTRAP_TENANT,
-<<<<<<< HEAD
-                info={"org_id": tenant.org_id, "default_workspace_uuid": str(default_workspace.uuid)},
+                info={"org_id": tenant.org_id, "default_workspace_id": str(default_workspace.id)},
                 partition_key=PartitionKey.byEnvironment(),
-=======
-                info={"org_id": tenant.org_id, "default_workspace_id": str(default_workspace.id)},
-                partition_key="rbactodo",
->>>>>>> 557d67ce
                 add=relationships,
             )
         )
