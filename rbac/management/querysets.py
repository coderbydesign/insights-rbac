--- conflicted
+++ resolved
@@ -220,13 +220,8 @@
 
     object_principal_func = PRINCIPAL_QUERYSET_MAP.get(clazz.__name__)
     principal = get_principal_from_request(request)
-<<<<<<< HEAD
     objects = object_principal_func(principal, **kwargs)
     return filter_queryset_by_tenant(queryset_by_id(objects, clazz, **kwargs), request.tenant)
-=======
-    objects = object_principal_func(principal, request.tenant, **kwargs)
-    return queryset_by_id(objects, clazz, **kwargs)
->>>>>>> bc866075
 
 
 def filter_queryset_by_tenant(queryset, tenant):
