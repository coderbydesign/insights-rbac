-i https://pypi.python.org/simple
<<<<<<< HEAD
aioredis==1.3.1
amqp==2.6.1 ; python_version >= '2.7' and python_version not in '3.0, 3.1, 3.2, 3.3, 3.4'
anyio==3.6.2 ; python_full_version >= '3.6.2'
app-common-python==0.2.5
asgiref==3.6.0 ; python_version >= '3.7'
async-timeout==4.0.2 ; python_version >= '3.6'
attrs==22.2.0 ; python_version >= '3.6'
autobahn==23.1.2 ; python_version >= '3.7'
automat==22.10.0
=======
amqp==5.1.1 ; python_version >= '3.6'
app-common-python==0.2.5
asgiref==3.6.0 ; python_version >= '3.7'
>>>>>>> a0a89e20
billiard==3.6.4.0
boto3==1.24.24
botocore==1.27.96 ; python_version >= '3.7'
celery==5.2.2
certifi==2022.12.7 ; python_version >= '3.6'
<<<<<<< HEAD
cffi==1.15.1
channels==3.0.5
channels-redis==3.4.0
charset-normalizer==3.0.1
click==8.1.3 ; python_version >= '3.7'
constantly==15.1.0
cryptography==39.0.1 ; python_version >= '3.6'
daphne==3.0.2 ; python_version >= '3.6'
distlib==0.3.6
django==3.2.18
=======
charset-normalizer==3.0.1
click==8.1.3 ; python_version >= '3.7'
click-didyoumean==0.3.0 ; python_full_version >= '3.6.2' and python_full_version < '4.0.0'
click-plugins==1.1.1
click-repl==0.2.0
distlib==0.3.6
django==3.2.17
>>>>>>> a0a89e20
django-cors-headers==3.13.0
django-environ==0.9.0
django-extensions==3.2.1
django-filter==22.1
django-prometheus==2.2.0
django-tenant-schemas==1.9.0
djangorestframework==3.14.0
djangorestframework-csv==2.1.1
ecs-logging==2.0.0
filelock==3.9.0 ; python_version >= '3.7'
gunicorn==20.1.0
<<<<<<< HEAD
h11==0.14.0 ; python_version >= '3.7'
hiredis==2.2.2 ; python_version >= '3.7'
httptools==0.5.0
hyperlink==21.0.0
=======
>>>>>>> a0a89e20
idna==3.4 ; python_version >= '3.5'
jinja2==2.11.3
jmespath==1.0.1 ; python_version >= '3.7'
kafka-python==2.0.2
kombu==5.3.0b2 ; python_version >= '3.7'
markupsafe==2.1.2 ; python_version >= '3.7'
packaging==23.0 ; python_version >= '3.7'
platformdirs==3.0.0 ; python_version >= '3.7'
pluggy==1.0.0 ; python_version >= '3.6'
prometheus-client==0.15.0
<<<<<<< HEAD
psycopg2==2.9.5
psycopg2-binary==2.9.5
py==1.11.0 ; python_version >= '2.7' and python_version not in '3.0, 3.1, 3.2, 3.3, 3.4'
pyasn1==0.5.0rc2 ; python_version >= '2.7' and python_version not in '3.0, 3.1, 3.2, 3.3, 3.4, 3.5'
pyasn1-modules==0.3.0rc1 ; python_version >= '2.7' and python_version not in '3.0, 3.1, 3.2, 3.3, 3.4, 3.5'
pycparser==2.21
pyopenssl==23.0.0
=======
prompt-toolkit==3.0.36 ; python_full_version >= '3.6.2'
psycopg2==2.9.5
psycopg2-binary==2.9.5
py==1.11.0 ; python_version >= '2.7' and python_version not in '3.0, 3.1, 3.2, 3.3, 3.4'
>>>>>>> a0a89e20
python-dateutil==2.8.2
pytz==2019.2
redis==3.5.3
requests==2.28.2
s3transfer==0.6.0 ; python_version >= '3.7'
sentry-sdk==0.20.3
<<<<<<< HEAD
service-identity==21.1.0
setuptools==67.3.2 ; python_version >= '3.7'
=======
setuptools==67.3.3 ; python_version >= '3.7'
>>>>>>> a0a89e20
six==1.16.0 ; python_version >= '2.7' and python_version not in '3.0, 3.1, 3.2, 3.3'
sqlparse==0.4.3
toml==0.10.2 ; python_version >= '2.6' and python_version not in '3.0, 3.1, 3.2, 3.3'
tox==3.23.0
<<<<<<< HEAD
twisted[tls]==22.10.0 ; python_full_version >= '3.7.1'
txaio==23.1.1 ; python_version >= '3.7'
typing-extensions==4.5.0 ; python_version >= '3.7'
unicodecsv==0.14.1
urllib3==1.26.6
uvicorn[standard]==0.20.0
uvloop==0.17.0
vine==1.3.0 ; python_version >= '2.7' and python_version not in '3.0, 3.1, 3.2, 3.3'
virtualenv==20.19.0 ; python_version >= '3.7'
watchfiles==0.18.1
=======
typing-extensions==4.5.0 ; python_version < '3.10'
unicodecsv==0.14.1
urllib3==1.26.6
vine==5.0.0 ; python_version >= '3.6'
virtualenv==20.19.0 ; python_version >= '3.7'
>>>>>>> a0a89e20
watchtower==3.0.0
wcwidth==0.2.6
whitenoise==6.3.0<|MERGE_RESOLUTION|>--- conflicted
+++ resolved
@@ -1,44 +1,19 @@
 -i https://pypi.python.org/simple
-<<<<<<< HEAD
-aioredis==1.3.1
-amqp==2.6.1 ; python_version >= '2.7' and python_version not in '3.0, 3.1, 3.2, 3.3, 3.4'
-anyio==3.6.2 ; python_full_version >= '3.6.2'
-app-common-python==0.2.5
-asgiref==3.6.0 ; python_version >= '3.7'
-async-timeout==4.0.2 ; python_version >= '3.6'
-attrs==22.2.0 ; python_version >= '3.6'
-autobahn==23.1.2 ; python_version >= '3.7'
-automat==22.10.0
-=======
 amqp==5.1.1 ; python_version >= '3.6'
 app-common-python==0.2.5
 asgiref==3.6.0 ; python_version >= '3.7'
->>>>>>> a0a89e20
 billiard==3.6.4.0
 boto3==1.24.24
 botocore==1.27.96 ; python_version >= '3.7'
 celery==5.2.2
 certifi==2022.12.7 ; python_version >= '3.6'
-<<<<<<< HEAD
-cffi==1.15.1
-channels==3.0.5
-channels-redis==3.4.0
-charset-normalizer==3.0.1
-click==8.1.3 ; python_version >= '3.7'
-constantly==15.1.0
-cryptography==39.0.1 ; python_version >= '3.6'
-daphne==3.0.2 ; python_version >= '3.6'
-distlib==0.3.6
-django==3.2.18
-=======
 charset-normalizer==3.0.1
 click==8.1.3 ; python_version >= '3.7'
 click-didyoumean==0.3.0 ; python_full_version >= '3.6.2' and python_full_version < '4.0.0'
 click-plugins==1.1.1
 click-repl==0.2.0
 distlib==0.3.6
-django==3.2.17
->>>>>>> a0a89e20
+django==3.2.18
 django-cors-headers==3.13.0
 django-environ==0.9.0
 django-extensions==3.2.1
@@ -50,13 +25,6 @@
 ecs-logging==2.0.0
 filelock==3.9.0 ; python_version >= '3.7'
 gunicorn==20.1.0
-<<<<<<< HEAD
-h11==0.14.0 ; python_version >= '3.7'
-hiredis==2.2.2 ; python_version >= '3.7'
-httptools==0.5.0
-hyperlink==21.0.0
-=======
->>>>>>> a0a89e20
 idna==3.4 ; python_version >= '3.5'
 jinja2==2.11.3
 jmespath==1.0.1 ; python_version >= '3.7'
@@ -67,54 +35,26 @@
 platformdirs==3.0.0 ; python_version >= '3.7'
 pluggy==1.0.0 ; python_version >= '3.6'
 prometheus-client==0.15.0
-<<<<<<< HEAD
+prompt-toolkit==3.0.37 ; python_full_version >= '3.7.0'
 psycopg2==2.9.5
 psycopg2-binary==2.9.5
 py==1.11.0 ; python_version >= '2.7' and python_version not in '3.0, 3.1, 3.2, 3.3, 3.4'
-pyasn1==0.5.0rc2 ; python_version >= '2.7' and python_version not in '3.0, 3.1, 3.2, 3.3, 3.4, 3.5'
-pyasn1-modules==0.3.0rc1 ; python_version >= '2.7' and python_version not in '3.0, 3.1, 3.2, 3.3, 3.4, 3.5'
-pycparser==2.21
-pyopenssl==23.0.0
-=======
-prompt-toolkit==3.0.36 ; python_full_version >= '3.6.2'
-psycopg2==2.9.5
-psycopg2-binary==2.9.5
-py==1.11.0 ; python_version >= '2.7' and python_version not in '3.0, 3.1, 3.2, 3.3, 3.4'
->>>>>>> a0a89e20
 python-dateutil==2.8.2
 pytz==2019.2
 redis==3.5.3
 requests==2.28.2
 s3transfer==0.6.0 ; python_version >= '3.7'
 sentry-sdk==0.20.3
-<<<<<<< HEAD
-service-identity==21.1.0
-setuptools==67.3.2 ; python_version >= '3.7'
-=======
 setuptools==67.3.3 ; python_version >= '3.7'
->>>>>>> a0a89e20
-six==1.16.0 ; python_version >= '2.7' and python_version not in '3.0, 3.1, 3.2, 3.3'
+six==1.16.0 ; python_version >= '2.7' and python_version not in '3.0, 3.1, 3.2'
 sqlparse==0.4.3
-toml==0.10.2 ; python_version >= '2.6' and python_version not in '3.0, 3.1, 3.2, 3.3'
+toml==0.10.2 ; python_version >= '2.6' and python_version not in '3.0, 3.1, 3.2'
 tox==3.23.0
-<<<<<<< HEAD
-twisted[tls]==22.10.0 ; python_full_version >= '3.7.1'
-txaio==23.1.1 ; python_version >= '3.7'
-typing-extensions==4.5.0 ; python_version >= '3.7'
-unicodecsv==0.14.1
-urllib3==1.26.6
-uvicorn[standard]==0.20.0
-uvloop==0.17.0
-vine==1.3.0 ; python_version >= '2.7' and python_version not in '3.0, 3.1, 3.2, 3.3'
-virtualenv==20.19.0 ; python_version >= '3.7'
-watchfiles==0.18.1
-=======
 typing-extensions==4.5.0 ; python_version < '3.10'
 unicodecsv==0.14.1
 urllib3==1.26.6
 vine==5.0.0 ; python_version >= '3.6'
 virtualenv==20.19.0 ; python_version >= '3.7'
->>>>>>> a0a89e20
 watchtower==3.0.0
 wcwidth==0.2.6
 whitenoise==6.3.0